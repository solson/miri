--- conflicted
+++ resolved
@@ -16,10 +16,10 @@
     sys.exit(1)
 
 def cargo_miri(cmd):
-    args = ["cargo", "miri", cmd, "-q"]
+    args = ["cargo", "+nightly", "miri", cmd, "-q"]
     if 'MIRI_TEST_TARGET' in os.environ:
+        args += ["-Zdoctest-xcompile"]
         args += ["--target", os.environ['MIRI_TEST_TARGET']]
-        args += ["-Zdoctest-xcompile"]
     return args
 
 def normalize_stdout(str):
@@ -73,42 +73,36 @@
     )
 
 def test_cargo_miri_test():
-    empty_ref = "test.stderr-empty.ref"
-
     test("`cargo miri test`",
         cargo_miri("test"),
-        "test.default.stdout.ref", empty_ref,
+        "test.default.stdout.ref", "test.stderr-empty.ref",
         env={'MIRIFLAGS': "-Zmiri-seed=feed"},
     )
     test("`cargo miri test` (no isolation)",
         cargo_miri("test"),
-        "test.default.stdout.ref", empty_ref,
+        "test.default.stdout.ref", "test.stderr-empty.ref",
         env={'MIRIFLAGS': "-Zmiri-disable-isolation"},
     )
     test("`cargo miri test` (raw-ptr tracking)",
         cargo_miri("test"),
-        "test.default.stdout.ref", empty_ref,
+        "test.default.stdout.ref", "test.stderr-empty.ref",
         env={'MIRIFLAGS': "-Zmiri-track-raw-pointers"},
     )
     test("`cargo miri test` (with filter)",
         cargo_miri("test") + ["--", "--format=pretty", "le1"],
-        "test.filter.stdout.ref", empty_ref,
+        "test.filter.stdout.ref", "test.stderr-empty.ref",
     )
     test("`cargo miri test` (test target)",
         cargo_miri("test") + ["--test", "test", "--", "--format=pretty"],
-        "test.test-target.stdout.ref", empty_ref,
+        "test.test-target.stdout.ref", "test.stderr-empty.ref",
     )
     test("`cargo miri test` (bin target)",
         cargo_miri("test") + ["--bin", "cargo-miri-test", "--", "--format=pretty"],
-        "test.bin-target.stdout.ref", empty_ref,
+        "test.bin-target.stdout.ref", "test.stderr-empty.ref",
     )
     test("`cargo miri test` (subcrate, no isolation)",
         cargo_miri("test") + ["-p", "subcrate"],
-<<<<<<< HEAD
-        "test.subcrate.stdout.ref", empty_ref,
-=======
         "test.subcrate.stdout.ref", "test.stderr-proc-macro.ref",
->>>>>>> e23e0b2d
         env={'MIRIFLAGS': "-Zmiri-disable-isolation"},
     )
 
