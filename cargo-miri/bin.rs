use std::env;
use std::ffi::OsString;
use std::fs::{self, File};
<<<<<<< HEAD
use std::io::{self, BufRead, BufReader, BufWriter, Read, Write};
=======
use std::io::{self, BufRead, BufReader, BufWriter, Write};
use std::iter::TakeWhile;
>>>>>>> e23e0b2d
use std::ops::Not;
use std::path::{Path, PathBuf};
use std::process::Command;

use serde::{Deserialize, Serialize};

use rustc_version::VersionMeta;

const XARGO_MIN_VERSION: (u32, u32, u32) = (0, 3, 22);

const CARGO_MIRI_HELP: &str = r#"Runs binary crates and tests in Miri

Usage:
    cargo miri [subcommand] [<cargo options>...] [--] [<program/test suite options>...]

Subcommands:
    run                      Run binaries
    test                     Run tests
    setup                    Only perform automatic setup, but without asking questions (for getting a proper libstd)

The cargo options are exactly the same as for `cargo run` and `cargo test`, respectively.

Examples:
    cargo miri run
    cargo miri test -- test-suite-filter
"#;

#[derive(Copy, Clone, Debug, PartialEq, Eq)]
enum MiriCommand {
    Run,
    Test,
    Setup,
}

/// The information to run a crate with the given environment.
#[derive(Serialize, Deserialize)]
struct CrateRunEnv {
    /// The command-line arguments.
    args: Vec<String>,
    /// The environment.
    env: Vec<(OsString, OsString)>,
    /// The current working directory.
    current_dir: OsString,
    /// The contents passed via standard input.
    stdin: Vec<u8>,
}

/// The information Miri needs to run a crate. Stored as JSON when the crate is "compiled".
#[derive(Serialize, Deserialize)]
enum CrateRunInfo {
    /// Run it with the given environment.
    RunWith(CrateRunEnv),
    /// Skip it as Miri does not support interpreting such kind of crates.
    SkipProcMacroTest,
}

impl CrateRunInfo {
    /// Gather all the information we need.
    fn collect(args: env::Args) -> Self {
        let args = args.collect();
        let env = env::vars_os().collect();
        let current_dir = env::current_dir().unwrap().into_os_string();
<<<<<<< HEAD

        let mut stdin = Vec::new();
        if env::var_os("MIRI_CALLED_FROM_RUSTDOC").is_some() {
            std::io::stdin().lock().read_to_end(&mut stdin).expect("cannot read stdin");
        }

        CrateRunInfo { args, env, current_dir, stdin }
=======
        Self::RunWith(CrateRunEnv { args, env, current_dir })
>>>>>>> e23e0b2d
    }

    fn store(&self, filename: &Path) {
        let file = File::create(filename)
            .unwrap_or_else(|_| show_error(format!("cannot create `{}`", filename.display())));
        let file = BufWriter::new(file);
        serde_json::ser::to_writer(file, self)
            .unwrap_or_else(|_| show_error(format!("cannot write to `{}`", filename.display())));
    }
}

fn show_help() {
    println!("{}", CARGO_MIRI_HELP);
}

fn show_version() {
    println!(
        "miri {} ({} {})",
        env!("CARGO_PKG_VERSION"),
        env!("VERGEN_SHA_SHORT"),
        env!("VERGEN_COMMIT_DATE")
    );
}

fn show_error(msg: String) -> ! {
    eprintln!("fatal error: {}", msg);
    std::process::exit(1)
}

// Determines whether a `--flag` is present.
fn has_arg_flag(name: &str) -> bool {
    let mut args = std::env::args().take_while(|val| val != "--");
    args.any(|val| val == name)
}

/// Yields all values of command line flag `name`.
struct ArgFlagValueIter<'a> {
    args: TakeWhile<env::Args, fn(&String) -> bool>,
    name: &'a str,
}

impl<'a> ArgFlagValueIter<'a> {
    fn new(name: &'a str) -> Self {
        Self {
            // Stop searching at `--`.
            args: env::args().take_while(|val| val != "--"),
            name,
        }
    }
}

impl Iterator for ArgFlagValueIter<'_> {
    type Item = String;

    fn next(&mut self) -> Option<Self::Item> {
        loop {
            let arg = self.args.next()?;
            if !arg.starts_with(self.name) {
                continue;
            }
            // Strip leading `name`.
            let suffix = &arg[self.name.len()..];
            if suffix.is_empty() {
                // This argument is exactly `name`; the next one is the value.
                return self.args.next();
            } else if suffix.starts_with('=') {
                // This argument is `name=value`; get the value.
                // Strip leading `=`.
                return Some(suffix[1..].to_owned());
            }
        }
    }
}

/// Gets the value of a `--flag`.
fn get_arg_flag_value(name: &str) -> Option<String> {
    ArgFlagValueIter::new(name).next()
}

/// Returns the path to the `miri` binary
fn find_miri() -> PathBuf {
    if let Some(path) = env::var_os("MIRI") {
        return path.into();
    }
    let mut path = std::env::current_exe().expect("current executable path invalid");
    path.set_file_name("miri");
    path
}

fn miri() -> Command {
    Command::new(find_miri())
}

fn version_info() -> VersionMeta {
    VersionMeta::for_command(miri()).expect("failed to determine underlying rustc version of Miri")
}

fn cargo() -> Command {
    Command::new(env::var_os("CARGO").unwrap_or_else(|| OsString::from("cargo")))
}

fn xargo_check() -> Command {
    Command::new(env::var_os("XARGO_CHECK").unwrap_or_else(|| OsString::from("xargo-check")))
}

/// Execute the command. If it fails, fail this process with the same exit code.
/// Otherwise, continue.
fn exec(mut cmd: Command) {
    let exit_status = cmd.status().expect("failed to run command");
    if exit_status.success().not() {
        std::process::exit(exit_status.code().unwrap_or(-1))
    }
}

/// Execute the command and pipe `input` into its stdin.
/// If it fails, fail this process with the same exit code.
/// Otherwise, continue.
fn exec_with_pipe(mut cmd: Command, input: &[u8]) {
    cmd.stdin(std::process::Stdio::piped());
    let mut child = cmd.spawn().expect("failed to spawn process");
    {
        let stdin = child.stdin.as_mut().expect("failed to open stdin");
        stdin.write_all(input).expect("failed to write out test source");
    }
    let exit_status = child.wait().expect("failed to run command");
    if exit_status.success().not() {
        std::process::exit(exit_status.code().unwrap_or(-1))
    }
}

fn xargo_version() -> Option<(u32, u32, u32)> {
    let out = xargo_check().arg("--version").output().ok()?;
    if !out.status.success() {
        return None;
    }
    // Parse output. The first line looks like "xargo 0.3.12 (b004f1c 2018-12-13)".
    let line = out
        .stderr
        .lines()
        .nth(0)
        .expect("malformed `xargo --version` output: not at least one line")
        .expect("malformed `xargo --version` output: error reading first line");
    let (name, version) = {
        let mut split = line.split(' ');
        (
            split.next().expect("malformed `xargo --version` output: empty"),
            split.next().expect("malformed `xargo --version` output: not at least two words"),
        )
    };
    if name != "xargo" {
        // This is some fork of xargo
        return None;
    }
    let mut version_pieces = version.split('.');
    let major = version_pieces
        .next()
        .expect("malformed `xargo --version` output: not a major version piece")
        .parse()
        .expect("malformed `xargo --version` output: major version is not an integer");
    let minor = version_pieces
        .next()
        .expect("malformed `xargo --version` output: not a minor version piece")
        .parse()
        .expect("malformed `xargo --version` output: minor version is not an integer");
    let patch = version_pieces
        .next()
        .expect("malformed `xargo --version` output: not a patch version piece")
        .parse()
        .expect("malformed `xargo --version` output: patch version is not an integer");
    if !version_pieces.next().is_none() {
        panic!("malformed `xargo --version` output: more than three pieces in version");
    }
    Some((major, minor, patch))
}

fn ask_to_run(mut cmd: Command, ask: bool, text: &str) {
    // Disable interactive prompts in CI (GitHub Actions, Travis, AppVeyor, etc).
    // Azure doesn't set `CI` though (nothing to see here, just Microsoft being Microsoft),
    // so we also check their `TF_BUILD`.
    let is_ci = env::var_os("CI").is_some() || env::var_os("TF_BUILD").is_some();
    if ask && !is_ci {
        let mut buf = String::new();
        print!("I will run `{:?}` to {}. Proceed? [Y/n] ", cmd, text);
        io::stdout().flush().unwrap();
        io::stdin().read_line(&mut buf).unwrap();
        match buf.trim().to_lowercase().as_ref() {
            // Proceed.
            "" | "y" | "yes" => {}
            "n" | "no" => show_error(format!("aborting as per your request")),
            a => show_error(format!("invalid answer `{}`", a)),
        };
    } else {
        println!("Running `{:?}` to {}.", cmd, text);
    }

    if cmd.status().expect(&format!("failed to execute {:?}", cmd)).success().not() {
        show_error(format!("failed to {}", text));
    }
}

/// Performs the setup required to make `cargo miri` work: Getting a custom-built libstd. Then sets
/// `MIRI_SYSROOT`. Skipped if `MIRI_SYSROOT` is already set, in which case we expect the user has
/// done all this already.
fn setup(subcommand: MiriCommand) {
    if std::env::var_os("MIRI_SYSROOT").is_some() {
        if subcommand == MiriCommand::Setup {
            println!("WARNING: MIRI_SYSROOT already set, not doing anything.")
        }
        return;
    }

    // Subcommands other than `setup` will do a setup if necessary, but
    // interactively confirm first.
    let ask_user = subcommand != MiriCommand::Setup;

    // First, we need xargo.
    if xargo_version().map_or(true, |v| v < XARGO_MIN_VERSION) {
        if std::env::var_os("XARGO_CHECK").is_some() {
            // The user manually gave us a xargo binary; don't do anything automatically.
            show_error(format!("xargo is too old; please upgrade to the latest version"))
        }
        let mut cmd = cargo();
        cmd.args(&["install", "xargo"]);
        ask_to_run(cmd, ask_user, "install a recent enough xargo");
    }

    // Determine where the rust sources are located.  `XARGO_RUST_SRC` env var trumps everything.
    let rust_src = match std::env::var_os("XARGO_RUST_SRC") {
        Some(path) => {
            let path = PathBuf::from(path);
            // Make path absolute if possible.
            path.canonicalize().unwrap_or(path)
        }
        None => {
            // Check for `rust-src` rustup component.
            let sysroot = miri()
                .args(&["--print", "sysroot"])
                .output()
                .expect("failed to determine sysroot")
                .stdout;
            let sysroot = std::str::from_utf8(&sysroot).unwrap();
            let sysroot = Path::new(sysroot.trim_end_matches('\n'));
            // Check for `$SYSROOT/lib/rustlib/src/rust/library`; test if that contains `std/Cargo.toml`.
            let rustup_src =
                sysroot.join("lib").join("rustlib").join("src").join("rust").join("library");
            if !rustup_src.join("std").join("Cargo.toml").exists() {
                // Ask the user to install the `rust-src` component, and use that.
                let mut cmd = Command::new("rustup");
                cmd.args(&["component", "add", "rust-src"]);
                ask_to_run(
                    cmd,
                    ask_user,
                    "install the `rust-src` component for the selected toolchain",
                );
            }
            rustup_src
        }
    };
    if !rust_src.exists() {
        show_error(format!("given Rust source directory `{}` does not exist.", rust_src.display()));
    }

    // Next, we need our own libstd. Prepare a xargo project for that purpose.
    // We will do this work in whatever is a good cache dir for this platform.
    let dirs = directories::ProjectDirs::from("org", "rust-lang", "miri").unwrap();
    let dir = dirs.cache_dir();
    if !dir.exists() {
        fs::create_dir_all(&dir).unwrap();
    }
    // The interesting bit: Xargo.toml
    File::create(dir.join("Xargo.toml"))
        .unwrap()
        .write_all(
            br#"
[dependencies.std]
default_features = false
# We support unwinding, so enable that panic runtime.
features = ["panic_unwind", "backtrace"]

[dependencies.test]
"#,
        )
        .unwrap();
    // The boring bits: a dummy project for xargo.
    // FIXME: With xargo-check, can we avoid doing this?
    File::create(dir.join("Cargo.toml"))
        .unwrap()
        .write_all(
            br#"
[package]
name = "miri-xargo"
description = "A dummy project for building libstd with xargo."
version = "0.0.0"

[lib]
path = "lib.rs"
"#,
        )
        .unwrap();
    File::create(dir.join("lib.rs")).unwrap();

    // Determine architectures.
    // We always need to set a target so rustc bootstrap can tell apart host from target crates.
    let host = version_info().host;
    let target = get_arg_flag_value("--target");
    let target = target.as_ref().unwrap_or(&host);
    // Now invoke xargo.
    let mut command = xargo_check();
    command.arg("check").arg("-q");
    command.arg("--target").arg(target);
    command.current_dir(&dir);
    command.env("XARGO_HOME", &dir);
    command.env("XARGO_RUST_SRC", &rust_src);
    // Use Miri as rustc to build a libstd compatible with us (and use the right flags).
    // However, when we are running in bootstrap, we cannot just overwrite `RUSTC`,
    // because we still need bootstrap to distinguish between host and target crates.
    // In that case we overwrite `RUSTC_REAL` instead which determines the rustc used
    // for target crates.
    // We set ourselves (`cargo-miri`) instead of Miri directly to be able to patch the flags
    // for `libpanic_abort` (usually this is done by bootstrap but we have to do it ourselves).
    // The `MIRI_BE_RUSTC` will mean we dispatch to `phase_setup_rustc`.
    let cargo_miri_path = std::env::current_exe().expect("current executable path invalid");
    if env::var_os("RUSTC_STAGE").is_some() {
        command.env("RUSTC_REAL", &cargo_miri_path);
    } else {
        command.env("RUSTC", &cargo_miri_path);
    }
    command.env("MIRI_BE_RUSTC", "1");
    // Make sure there are no other wrappers or flags getting in our way
    // (Cc https://github.com/rust-lang/miri/issues/1421).
    // This is consistent with normal `cargo build` that does not apply `RUSTFLAGS`
    // to the sysroot either.
    command.env_remove("RUSTC_WRAPPER");
    command.env_remove("RUSTFLAGS");
    // Disable debug assertions in the standard library -- Miri is already slow enough.
    // But keep the overflow checks, they are cheap.
    command.env("RUSTFLAGS", "-Cdebug-assertions=off -Coverflow-checks=on");
    // Finally run it!
    if command.status().expect("failed to run xargo").success().not() {
        show_error(format!("failed to run xargo"));
    }

    // That should be it! But we need to figure out where xargo built stuff.
    // Unfortunately, it puts things into a different directory when the
    // architecture matches the host.
    let sysroot = if target == &host { dir.join("HOST") } else { PathBuf::from(dir) };
    std::env::set_var("MIRI_SYSROOT", &sysroot); // pass the env var to the processes we spawn, which will turn it into "--sysroot" flags
    // Figure out what to print.
    let print_sysroot = subcommand == MiriCommand::Setup && has_arg_flag("--print-sysroot"); // whether we just print the sysroot path
    if print_sysroot {
        // Print just the sysroot and nothing else; this way we do not need any escaping.
        println!("{}", sysroot.display());
    } else if subcommand == MiriCommand::Setup {
        println!("A libstd for Miri is now available in `{}`.", sysroot.display());
    }
}

fn phase_setup_rustc(args: env::Args) {
    // Mostly we just forward everything.
    // `MIRI_BE_RUST` is already set.
    let mut cmd = miri();
    cmd.args(args);

    // Patch the panic runtime for `libpanic_abort` (mirroring what bootstrap usually does).
    if get_arg_flag_value("--crate-name").as_deref() == Some("panic_abort") {
        cmd.arg("-C").arg("panic=abort");
    }

    // Run it!
    exec(cmd);
}

fn phase_cargo_miri(mut args: env::Args) {
    // Check for version and help flags even when invoked as `cargo-miri`.
    if has_arg_flag("--help") || has_arg_flag("-h") {
        show_help();
        return;
    }
    if has_arg_flag("--version") || has_arg_flag("-V") {
        show_version();
        return;
    }

    // Require a subcommand before any flags.
    // We cannot know which of those flags take arguments and which do not,
    // so we cannot detect subcommands later.
    let subcommand = match args.next().as_deref() {
        Some("test") => MiriCommand::Test,
        Some("run") => MiriCommand::Run,
        Some("setup") => MiriCommand::Setup,
        // Invalid command.
        _ => show_error(format!("`cargo miri` supports the following subcommands: `run`, `test`, and `setup`.")),
    };
    let verbose = has_arg_flag("-v");

    // We always setup.
    setup(subcommand);

    // Invoke actual cargo for the job, but with different flags.
    // We re-use `cargo test` and `cargo run`, which makes target and binary handling very easy but
    // requires some extra work to make the build check-only (see all the `--emit` hacks below).
    // <https://github.com/rust-lang/miri/pull/1540#issuecomment-693553191> describes an alternative
    // approach that uses `cargo check`, making that part easier but target and binary handling
    // harder.
    let cargo_miri_path = std::env::current_exe().expect("current executable path invalid");
    let cargo_cmd = match subcommand {
        MiriCommand::Test => "test",
        MiriCommand::Run => "run",
        MiriCommand::Setup => return, // `cargo miri setup` stops here.
    };
    let mut cmd = cargo();
    cmd.arg(cargo_cmd);

    // Make sure we know the build target, and cargo does, too.
    // This is needed to make the `CARGO_TARGET_*_RUNNER` env var do something,
    // and it later helps us detect which crates are proc-macro/build-script
    // (host crates) and which crates are needed for the program itself.
    let host = version_info().host;
    let target = get_arg_flag_value("--target");
    let target = if let Some(ref target) = target {
        target
    } else {
        // No target given. Pick default and tell cargo about it.
        cmd.arg("--target");
        cmd.arg(&host);
        &host
    };

    // Forward all further arguments. We do some processing here because we want to
    // detect people still using the old way of passing flags to Miri
    // (`cargo miri -- -Zmiri-foo`).
    while let Some(arg) = args.next() {
        cmd.arg(&arg);
        if arg == "--" {
            // Check if the next argument starts with `-Zmiri`. If yes, we assume
            // this is an old-style invocation.
            if let Some(next_arg) = args.next() {
                if next_arg.starts_with("-Zmiri") || next_arg == "--" {
                    eprintln!(
                        "WARNING: it seems like you are setting Miri's flags in `cargo miri` the old way,\n\
                        i.e., by passing them after the first `--`. This style is deprecated; please set\n\
                        the MIRIFLAGS environment variable instead. `cargo miri run/test` now interprets\n\
                        arguments the exact same way as `cargo run/test`."
                    );
                    // Old-style invocation. Turn these into MIRIFLAGS, if there are any.
                    if next_arg != "--" {
                        let mut miriflags = env::var("MIRIFLAGS").unwrap_or_default();
                        miriflags.push(' ');
                        miriflags.push_str(&next_arg);
                        while let Some(further_arg) = args.next() {
                            if further_arg == "--" {
                                // End of the Miri flags!
                                break;
                            }
                            miriflags.push(' ');
                            miriflags.push_str(&further_arg);
                        }
                        env::set_var("MIRIFLAGS", miriflags);
                    }
                    // Pass the remaining flags to cargo.
                    cmd.args(args);
                    break;
                }
                // Not a Miri argument after all, make sure we pass it to cargo.
                cmd.arg(next_arg);
            }
        }
    }

    // Set `RUSTC_WRAPPER` to ourselves.  Cargo will prepend that binary to its usual invocation,
    // i.e., the first argument is `rustc` -- which is what we use in `main` to distinguish
    // the two codepaths. (That extra argument is why we prefer this over setting `RUSTC`.)
    if env::var_os("RUSTC_WRAPPER").is_some() {
        println!("WARNING: Ignoring `RUSTC_WRAPPER` environment variable, Miri does not support wrapping.");
    }
    cmd.env("RUSTC_WRAPPER", &cargo_miri_path);

    let runner_env_name = |triple: &str| {
        format!("CARGO_TARGET_{}_RUNNER", triple.to_uppercase().replace('-', "_"))
    };
    let host_runner_env_name = runner_env_name(&host);
    let target_runner_env_name = runner_env_name(target);
    // Set the target runner to us, so we can interpret the binaries.
    cmd.env(&target_runner_env_name, &cargo_miri_path);
    // Unit tests of `proc-macro` crates are run on the host, so we set the host runner to
    // us in order to skip them.
    cmd.env(&host_runner_env_name, &cargo_miri_path);

    // Set rustdoc to us as well, so we can make it do nothing (see issue #584).
    cmd.env("RUSTDOC", &cargo_miri_path);

    // Run cargo.
    if verbose {
        eprintln!("[cargo-miri miri] RUSTC_WRAPPER={:?}", cargo_miri_path);
        eprintln!("[cargo-miri miri] {}={:?}", target_runner_env_name, cargo_miri_path);
        if *target != host {
            eprintln!("[cargo-miri miri] {}={:?}", host_runner_env_name, cargo_miri_path);
        }
        eprintln!("[cargo-miri miri] RUSTDOC={:?}", cargo_miri_path);
        eprintln!("[cargo-miri miri] {:?}", cmd);
        cmd.env("MIRI_VERBOSE", ""); // This makes the other phases verbose.
    }
    exec(cmd)
}

fn phase_cargo_rustc(args: env::Args) {
    /// Determines if we are being invoked (as rustc) to build a crate for
    /// the "target" architecture, in contrast to the "host" architecture.
    /// Host crates are for build scripts and proc macros and still need to
    /// be built like normal; target crates need to be built for or interpreted
    /// by Miri.
    ///
    /// Currently, we detect this by checking for "--target=", which is
    /// never set for host crates. This matches what rustc bootstrap does,
    /// which hopefully makes it "reliable enough". This relies on us always
    /// invoking cargo itself with `--target`, which `in_cargo_miri` ensures.
    fn is_target_crate() -> bool {
        get_arg_flag_value("--target").is_some()
    }

    /// Returns whether or not Cargo invoked the wrapper (this binary) to compile
    /// the final, binary crate (either a test for 'cargo test', or a binary for 'cargo run')
    /// Cargo does not give us this information directly, so we need to check
    /// various command-line flags.
    fn is_runnable_crate() -> bool {
        let is_bin = get_arg_flag_value("--crate-type").as_deref().unwrap_or("bin") == "bin";
        let is_test = has_arg_flag("--test");
        is_bin || is_test
    }

    fn out_filename(prefix: &str, suffix: &str) -> PathBuf {
        if let Some(out_dir) = get_arg_flag_value("--out-dir") {
            let mut path = PathBuf::from(out_dir);
            path.push(format!(
                "{}{}{}{}",
                prefix,
                get_arg_flag_value("--crate-name").unwrap(),
                // This is technically a `-C` flag but the prefix seems unique enough...
                // (and cargo passes this before the filename so it should be unique)
                get_arg_flag_value("extra-filename").unwrap_or(String::new()),
                suffix,
            ));
            path
        } else {
            let out_file = get_arg_flag_value("-o").unwrap();
            PathBuf::from(out_file)
        }
    }

    let verbose = std::env::var_os("MIRI_VERBOSE").is_some();
    let target_crate = is_target_crate();
    let print = get_arg_flag_value("--print").is_some(); // whether this is cargo passing `--print` to get some infos

    // rlib and cdylib are just skipped, we cannot interpret them and do not need them
    // for the rest of the build either.
    match get_arg_flag_value("--crate-type").as_deref() {
        Some("rlib") | Some("cdylib") => {
            if verbose {
                eprint!("[cargo-miri rustc] (rlib/cdylib skipped)");
            }
            return;
        }
        _ => {},
    }

    let store_json = |info: CrateRunInfo| {
        let filename = out_filename("", "");
        if verbose {
            eprintln!("[cargo-miri rustc] writing run info to `{}`", filename.display());
        }
        info.store(&filename);
        // For Windows, do the same thing again with `.exe` appended to the filename.
        // (Need to do this here as cargo moves that "binary" to a different place before running it.)
        info.store(&out_filename("", ".exe"));
    };

    let runnable_crate = !print && is_runnable_crate();

<<<<<<< HEAD
        // Rustdoc expects us to exit with an error code if the test is marked as `compile_fail`,
        // just creating the JSON file is not enough: we need to detect syntax errors,
        // so we need to run Miri with `MIRI_BE_RUSTC` for a check-only build.
        if std::env::var_os("MIRI_CALLED_FROM_RUSTDOC").is_some() {
            let mut cmd = miri();

            // use our own sysroot
            if !has_arg_flag("--sysroot") {
                let sysroot = env::var_os("MIRI_SYSROOT")
                    .expect("the wrapper should have set MIRI_SYSROOT");
                cmd.arg("--sysroot").arg(sysroot);
            }
            
            // ensure --emit argument for a check-only build is present
            if let Some(i) = info.args.iter().position(|arg| arg.starts_with("--emit=")) {
                // We need to make sure we're not producing a binary that overwrites the JSON file.
                // rustdoc should only ever pass an --emit=metadata argument for tests marked as `no_run`:
                assert_eq!(info.args[i], "--emit=metadata");
            } else {
                cmd.arg("--emit=dep-info,metadata");
            }

            cmd.args(info.args);
            cmd.env("MIRI_BE_RUSTC", "1");

            if verbose {
                eprintln!("[cargo-miri rustc] captured input:\n{}", std::str::from_utf8(&info.stdin).unwrap());
                eprintln!("[cargo-miri rustc] {:?}", cmd);
            }
            
            exec_with_pipe(cmd, &info.stdin);
        }

=======
    if runnable_crate && target_crate {
        // This is the binary or test crate that we want to interpret under Miri.
        // But we cannot run it here, as cargo invoked us as a compiler -- our stdin and stdout are not
        // like we want them.
        // Instead of compiling, we write JSON into the output file with all the relevant command-line flags
        // and environment variables; this is used when cargo calls us again in the CARGO_TARGET_RUNNER phase.
        store_json(CrateRunInfo::collect(args));
        return;
    }

    if runnable_crate && ArgFlagValueIter::new("--extern").any(|krate| krate == "proc_macro") {
        // This is a "runnable" `proc-macro` crate (unit tests). We do not support
        // interpreting that under Miri now, so we write a JSON file to (display a
        // helpful message and) skip it in the runner phase.
        store_json(CrateRunInfo::SkipProcMacroTest);
>>>>>>> e23e0b2d
        return;
    }

    let mut cmd = miri();
    let mut emit_link_hack = false;
    // Arguments are treated very differently depending on whether this crate is
    // for interpretation by Miri, or for use by a build script / proc macro.
    if !print && target_crate {
        // Forward arguments, but remove "link" from "--emit" to make this a check-only build.
        let emit_flag = "--emit";
        for arg in args {
            if arg.starts_with(emit_flag) {
                // Patch this argument. First, extract its value.
                let val = &arg[emit_flag.len()..];
                assert!(val.starts_with("="), "`cargo` should pass `--emit=X` as one argument");
                let val = &val[1..];
                let mut val: Vec<_> = val.split(',').collect();
                // Now make sure "link" is not in there, but "metadata" is.
                if let Some(i) = val.iter().position(|&s| s == "link") {
                    emit_link_hack = true;
                    val.remove(i);
                    if !val.iter().any(|&s| s == "metadata") {
                        val.push("metadata");
                    }
                }
                cmd.arg(format!("{}={}", emit_flag, val.join(",")));
            } else {
                cmd.arg(arg);
            }
        }

        // Use our custom sysroot.
        let sysroot =
            env::var_os("MIRI_SYSROOT").expect("the wrapper should have set MIRI_SYSROOT");
        cmd.arg("--sysroot");
        cmd.arg(sysroot);
    } else {
        // For host crates or when we are printing, just forward everything.
        cmd.args(args);
    }

    // We want to compile, not interpret. We still use Miri to make sure the compiler version etc
    // are the exact same as what is used for interpretation.
    cmd.env("MIRI_BE_RUSTC", "1");

    // Run it.
    if verbose {
        eprintln!("[cargo-miri rustc] {:?}", cmd);
    }
    exec(cmd);

    // Create a stub .rlib file if "link" was requested by cargo.
    if emit_link_hack {
        // Some platforms prepend "lib", some do not... let's just create both files.
        let filename = out_filename("lib", ".rlib");
        File::create(filename).expect("failed to create rlib file");
        let filename = out_filename("", ".rlib");
        File::create(filename).expect("failed to create rlib file");
    }
}

fn forward_patched_extern_arg(args: &mut impl Iterator<Item = String>, cmd: &mut Command) {
    cmd.arg("--extern"); // always forward flag, but adjust filename:
    let path = args.next().expect("`--extern` should be followed by a filename");
    if let Some(lib) = path.strip_suffix(".rlib") {
        // If this is an rlib, make it an rmeta.
        cmd.arg(format!("{}.rmeta", lib));
    } else {
        // Some other extern file (e.g. a `.so`). Forward unchanged.
        cmd.arg(path);
    }
}

fn phase_cargo_runner(binary: &Path, binary_args: env::Args) {
    let verbose = std::env::var_os("MIRI_VERBOSE").is_some();

    let file = File::open(&binary)
        .unwrap_or_else(|_| show_error(format!("file {:?} not found or `cargo-miri` invoked incorrectly; please only invoke this binary through `cargo miri`", binary)));
    let file = BufReader::new(file);

    let info = serde_json::from_reader(file)
        .unwrap_or_else(|_| show_error(format!("file {:?} contains outdated or invalid JSON; try `cargo clean`", binary)));
    let info = match info {
        CrateRunInfo::RunWith(info) => info,
        CrateRunInfo::SkipProcMacroTest => {
            eprintln!("Running unit tests of `proc-macro` crates is not currently supported by Miri.");
            return;
        }
    };

    let mut cmd = miri();

    // Set missing env vars. We prefer build-time env vars over run-time ones; see
    // <https://github.com/rust-lang/miri/issues/1661> for the kind of issue that fixes.
    for (name, val) in info.env {
        if verbose {
            if let Some(old_val) = env::var_os(&name) {
                if old_val != val {
                    eprintln!("[cargo-miri runner] Overwriting run-time env var {:?}={:?} with build-time value {:?}", name, old_val, val);
                }
            }
        }
        cmd.env(name, val);
    }

    // Forward rustc arguments.
    // We need to patch "--extern" filenames because we forced a check-only
    // build without cargo knowing about that: replace `.rlib` suffix by
    // `.rmeta`.
    // We also need to remove `--error-format` as cargo specifies that to be JSON,
    // but when we run here, cargo does not interpret the JSON any more. `--json`
    // then also nees to be dropped.
    let mut args = info.args.into_iter();
    let extern_flag = "--extern";
    let error_format_flag = "--error-format";
    let json_flag = "--json";
    while let Some(arg) = args.next() {
        if arg == extern_flag {
            forward_patched_extern_arg(&mut args, &mut cmd);
        } else if arg.starts_with(error_format_flag) {
            let suffix = &arg[error_format_flag.len()..];
            assert!(suffix.starts_with('='));
            // Drop this argument.
        } else if arg.starts_with(json_flag) {
            let suffix = &arg[json_flag.len()..];
            assert!(suffix.starts_with('='));
            // Drop this argument.
        } else {
            cmd.arg(arg);
        }
    }
    // Set sysroot.
    let sysroot =
        env::var_os("MIRI_SYSROOT").expect("the wrapper should have set MIRI_SYSROOT");
    cmd.arg("--sysroot");
    cmd.arg(sysroot);
    // Respect `MIRIFLAGS`.
    if let Ok(a) = env::var("MIRIFLAGS") {
        // This code is taken from `RUSTFLAGS` handling in cargo.
        let args = a
            .split(' ')
            .map(str::trim)
            .filter(|s| !s.is_empty())
            .map(str::to_string);
        cmd.args(args);
    }

    // Then pass binary arguments.
    cmd.arg("--");
    cmd.args(binary_args);

    // Make sure we use the build-time working directory for interpreting Miri/rustc arguments.
    // But then we need to switch to the run-time one, which we instruct Miri do do by setting `MIRI_CWD`.
    cmd.current_dir(info.current_dir);
    cmd.env("MIRI_CWD", env::current_dir().unwrap());

    // Run it.
    if verbose {
        eprintln!("[cargo-miri runner] {:?}", cmd);
    }

    if std::env::var_os("MIRI_CALLED_FROM_RUSTDOC").is_some() {
        exec_with_pipe(cmd, &info.stdin)
    } else {
        exec(cmd)
    }
}

fn phase_cargo_rustdoc(fst_arg: &str, mut args: env::Args) {
    let verbose = std::env::var_os("MIRI_VERBOSE").is_some();

    // phase_cargo_miri sets the RUSTDOC env var to ourselves, so we can't use that here;
    // just default to a straight-forward invocation for now:
    let mut cmd = Command::new(OsString::from("rustdoc"));

    // Because of the way the main function is structured, we have to take the first argument spearately
    // from the rest; to simplify the following argument patching loop, we'll just skip that one.
    // This is fine for now, because cargo will never pass the relevant arguments in the first position,
    // but we should defensively assert that this will work.
    let extern_flag = "--extern";
    let runtool_flag = "--runtool";
    assert!(fst_arg != extern_flag);
    assert!(fst_arg != runtool_flag);
    cmd.arg(fst_arg);

    while let Some(arg) = args.next() {
        if arg == extern_flag {
            // Patch --extern arguments to use *.rmeta files, since phase_cargo_rustc only creates stub *.rlib files.
            forward_patched_extern_arg(&mut args, &mut cmd);
        } else if arg == runtool_flag {
            // Do not forward an existing --runtool argument, since we will set this ourselves
            let _ = args.next().expect("`--runtool` should be followed by an executable name");
        } else {
            cmd.arg(arg);
        }
    }

    // For each doc-test, rustdoc starts two child processes: first the test is compiled,
    // then the produced executable is invoked. We want to reroute both of these to cargo-miri,
    // such that the first time we'll enter phase_cargo_rustc, and phase_cargo_runner second.
    // 
    // rustdoc invokes the test-builder by forwarding most of its own arguments, which makes
    // it difficult to determine when phase_cargo_rustc should run instead of phase_cargo_rustdoc.
    // Furthermore, the test code is passed via stdin, rather than a temporary file, so we need
    // to let phase_cargo_rustc know to expect that. We'll use this environment variable as a flag:
    cmd.env("MIRI_CALLED_FROM_RUSTDOC", "1");
    
    // The `--test-builder` and `--runtool` arguments are unstable rustdoc features,
    // which are disabled by default. We first need to enable them explicitly:
    cmd.arg("-Z").arg("unstable-options");
    
    let cargo_miri_path = std::env::current_exe().expect("current executable path invalid");
    cmd.arg("--test-builder").arg(&cargo_miri_path); // invoked by forwarding most arguments
    cmd.arg("--runtool").arg(&cargo_miri_path); // invoked with just a single path argument
    
    if verbose {
        eprintln!("[cargo-miri rustdoc] {:?}", cmd);
    }

    exec(cmd)
}

fn main() {
    // Rustc does not support non-UTF-8 arguments so we make no attempt either.
    // (We do support non-UTF-8 environment variables though.)
    let mut args = std::env::args();
    // Skip binary name.
    args.next().unwrap();

    // Dispatch running as part of sysroot compilation.
    if env::var_os("MIRI_BE_RUSTC").is_some() {
        phase_setup_rustc(args);
        return;
    }

    // The way rustdoc invokes rustc is indistuingishable from the way cargo invokes rustdoc
    // by the arguments alone, and we can't take from the args iterator in this case.
    // phase_cargo_rustdoc sets this environment variable to let us disambiguate here
    let invoked_by_rustdoc = env::var_os("MIRI_CALLED_FROM_RUSTDOC").is_some();
    if invoked_by_rustdoc {
        // ...however, we then also see this variable when rustdoc invokes us as the testrunner!
        // The runner is invoked as `$runtool ($runtool-arg)* output_file`;
        // since we don't specify any runtool-args, and rustdoc supplies multiple arguments to
        // the test-builder unconditionally, we can just check the number of remaining arguments:
        if args.len() == 1 {
            let arg = args.next().unwrap();
            let binary = Path::new(&arg);
            if binary.exists() {
                phase_cargo_runner(binary, args);
            } else {
                show_error(format!("`cargo-miri` called with non-existing path argument `{}` in rustdoc mode; please invoke this binary through `cargo miri`", arg));
            }
        } else {
            phase_cargo_rustc(args);
        }

        return;
    }

    // Dispatch to `cargo-miri` phase. There are three phases:
    // - When we are called via `cargo miri`, we run as the frontend and invoke the underlying
    //   cargo. We set RUSTC_WRAPPER and CARGO_TARGET_RUNNER to ourselves.
    // - When we are executed due to RUSTC_WRAPPER, we build crates or store the flags of
    //   binary crates for later interpretation.
    // - When we are executed due to CARGO_TARGET_RUNNER, we start interpretation based on the
    //   flags that were stored earlier.
    // On top of that, we are also called as RUSTDOC, but that is just a stub currently.
    match args.next().as_deref() {
        Some("miri") => phase_cargo_miri(args),
        Some("rustc") => phase_cargo_rustc(args),
        Some(arg) => {
            // We have to distinguish the "runner" and "rustdoc" cases.
            // As runner, the first argument is the binary (a file that should exist, with an absolute path);
            // as rustdoc, the first argument is a flag (`--something`).
            let binary = Path::new(arg);
            if binary.exists() {
                assert!(!arg.starts_with("--")); // not a flag
                phase_cargo_runner(binary, args);
            } else if arg.starts_with("--") {
                phase_cargo_rustdoc(arg, args);
            } else {
                show_error(format!("`cargo-miri` called with unexpected first argument `{}`; please only invoke this binary through `cargo miri`", arg));
            }
        }
        _ => show_error(format!("`cargo-miri` called without first argument; please only invoke this binary through `cargo miri`")),
    }
}<|MERGE_RESOLUTION|>--- conflicted
+++ resolved
@@ -1,12 +1,8 @@
 use std::env;
 use std::ffi::OsString;
 use std::fs::{self, File};
-<<<<<<< HEAD
+use std::iter::TakeWhile;
 use std::io::{self, BufRead, BufReader, BufWriter, Read, Write};
-=======
-use std::io::{self, BufRead, BufReader, BufWriter, Write};
-use std::iter::TakeWhile;
->>>>>>> e23e0b2d
 use std::ops::Not;
 use std::path::{Path, PathBuf};
 use std::process::Command;
@@ -69,17 +65,13 @@
         let args = args.collect();
         let env = env::vars_os().collect();
         let current_dir = env::current_dir().unwrap().into_os_string();
-<<<<<<< HEAD
 
         let mut stdin = Vec::new();
         if env::var_os("MIRI_CALLED_FROM_RUSTDOC").is_some() {
             std::io::stdin().lock().read_to_end(&mut stdin).expect("cannot read stdin");
         }
 
-        CrateRunInfo { args, env, current_dir, stdin }
-=======
-        Self::RunWith(CrateRunEnv { args, env, current_dir })
->>>>>>> e23e0b2d
+        Self::RunWith(CrateRunEnv { args, env, current_dir, stdin })
     }
 
     fn store(&self, filename: &Path) {
@@ -645,7 +637,7 @@
         _ => {},
     }
 
-    let store_json = |info: CrateRunInfo| {
+    let store_json = |info: &CrateRunInfo| {
         let filename = out_filename("", "");
         if verbose {
             eprintln!("[cargo-miri rustc] writing run info to `{}`", filename.display());
@@ -658,48 +650,53 @@
 
     let runnable_crate = !print && is_runnable_crate();
 
-<<<<<<< HEAD
-        // Rustdoc expects us to exit with an error code if the test is marked as `compile_fail`,
-        // just creating the JSON file is not enough: we need to detect syntax errors,
-        // so we need to run Miri with `MIRI_BE_RUSTC` for a check-only build.
-        if std::env::var_os("MIRI_CALLED_FROM_RUSTDOC").is_some() {
-            let mut cmd = miri();
-
-            // use our own sysroot
-            if !has_arg_flag("--sysroot") {
-                let sysroot = env::var_os("MIRI_SYSROOT")
-                    .expect("the wrapper should have set MIRI_SYSROOT");
-                cmd.arg("--sysroot").arg(sysroot);
-            }
-            
-            // ensure --emit argument for a check-only build is present
-            if let Some(i) = info.args.iter().position(|arg| arg.starts_with("--emit=")) {
-                // We need to make sure we're not producing a binary that overwrites the JSON file.
-                // rustdoc should only ever pass an --emit=metadata argument for tests marked as `no_run`:
-                assert_eq!(info.args[i], "--emit=metadata");
-            } else {
-                cmd.arg("--emit=dep-info,metadata");
-            }
-
-            cmd.args(info.args);
-            cmd.env("MIRI_BE_RUSTC", "1");
-
-            if verbose {
-                eprintln!("[cargo-miri rustc] captured input:\n{}", std::str::from_utf8(&info.stdin).unwrap());
-                eprintln!("[cargo-miri rustc] {:?}", cmd);
-            }
-            
-            exec_with_pipe(cmd, &info.stdin);
-        }
-
-=======
     if runnable_crate && target_crate {
         // This is the binary or test crate that we want to interpret under Miri.
         // But we cannot run it here, as cargo invoked us as a compiler -- our stdin and stdout are not
         // like we want them.
         // Instead of compiling, we write JSON into the output file with all the relevant command-line flags
         // and environment variables; this is used when cargo calls us again in the CARGO_TARGET_RUNNER phase.
-        store_json(CrateRunInfo::collect(args));
+        let info = CrateRunInfo::collect(args);
+        store_json(&info);
+
+        // Rustdoc expects us to exit with an error code if the test is marked as `compile_fail`,
+        // just creating the JSON file is not enough: we need to detect syntax errors,
+        // so we need to run Miri with `MIRI_BE_RUSTC` for a check-only build.
+        if std::env::var_os("MIRI_CALLED_FROM_RUSTDOC").is_some() {
+            let mut cmd = miri();
+            let env = if let CrateRunInfo::RunWith(env) = info {
+                env
+            } else {
+                return;
+            };
+
+            // use our own sysroot
+            if !has_arg_flag("--sysroot") {
+                let sysroot = env::var_os("MIRI_SYSROOT")
+                    .expect("the wrapper should have set MIRI_SYSROOT");
+                cmd.arg("--sysroot").arg(sysroot);
+            }
+            
+            // ensure --emit argument for a check-only build is present
+            if let Some(i) = env.args.iter().position(|arg| arg.starts_with("--emit=")) {
+                // We need to make sure we're not producing a binary that overwrites the JSON file.
+                // rustdoc should only ever pass an --emit=metadata argument for tests marked as `no_run`:
+                assert_eq!(env.args[i], "--emit=metadata");
+            } else {
+                cmd.arg("--emit=dep-info,metadata");
+            }
+
+            cmd.args(env.args);
+            cmd.env("MIRI_BE_RUSTC", "1");
+
+            if verbose {
+                eprintln!("[cargo-miri rustc] captured input:\n{}", std::str::from_utf8(&env.stdin).unwrap());
+                eprintln!("[cargo-miri rustc] {:?}", cmd);
+            }
+            
+            exec_with_pipe(cmd, &env.stdin);
+        }
+
         return;
     }
 
@@ -707,8 +704,7 @@
         // This is a "runnable" `proc-macro` crate (unit tests). We do not support
         // interpreting that under Miri now, so we write a JSON file to (display a
         // helpful message and) skip it in the runner phase.
-        store_json(CrateRunInfo::SkipProcMacroTest);
->>>>>>> e23e0b2d
+        store_json(&CrateRunInfo::SkipProcMacroTest);
         return;
     }
 
